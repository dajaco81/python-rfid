"""Main window for the RFID GUI application."""

import sys
import re
import serial
import serial.tools.list_ports
import serial.tools.list_ports_common
from PyQt5.QtWidgets import (
    QApplication,
    QMainWindow,
    QWidget,
    QLabel,
    QPushButton,
    QComboBox,
    QLineEdit,
    QTextEdit,
    QHBoxLayout,
    QVBoxLayout,
    QTableWidget,
    QTableWidgetItem,
    QProgressBar,
)
from PyQt5.QtCore import QTimer
from typing import Optional

from serial_worker import SerialWorker
from parsers import ResponseParser, parse_payload
from constants import VERSION_LABELS, BATTERY_LABELS


class MainWindow(QMainWindow):
    """Primary application window."""

    def __init__(self):
        """Configure widgets and initialize member data."""
        super().__init__()
        self.setWindowTitle("TSL 1128 Interface")
        self.resize(800, 600)

        w = QWidget()
        self.setCentralWidget(w)
        root = QHBoxLayout(w)
        left_layout = QVBoxLayout()
        root.addLayout(left_layout, 1)
        right_layout = QVBoxLayout()
        root.addLayout(right_layout)

        # Port selector + Refresh
        h1 = QHBoxLayout()
        h1.addWidget(QLabel("Port:"))
        self.combo = QComboBox()
        h1.addWidget(self.combo)
        b_refresh = QPushButton("🔄 Refresh")
        b_refresh.clicked.connect(self.refresh_ports)
        h1.addWidget(b_refresh)
        left_layout.addLayout(h1)

        # Connect/Disconnect
        h0 = QHBoxLayout()
        for name, slot in [
            ("Connect", self.connect_serial),
            ("Disconnect", self.disconnect_serial),
        ]:
            b = QPushButton(name)
            b.clicked.connect(slot)
            h0.addWidget(b)
        self.poll_toggle = QPushButton("Polling On")
        self.poll_toggle.setCheckable(True)
        self.poll_toggle.setChecked(True)
        self.poll_toggle.clicked.connect(self.toggle_polling)
        h0.addWidget(self.poll_toggle)
        left_layout.addLayout(h0)

        # Shortcuts
        h2 = QHBoxLayout()
        for txt, cmd in [
            ("Version", ".vr"),
            ("Battery", ".bl"),
            ("Inventory", ".iv"),
        ]:
            btn = QPushButton(txt)
            btn.clicked.connect(lambda _, c=cmd: self.send_command(c))
            h2.addWidget(btn)
        left_layout.addLayout(h2)

        # Manual
        h3 = QHBoxLayout()
        h3.addWidget(QLabel("Command:"))
        self.input = QLineEdit()
        h3.addWidget(self.input)
        b_send = QPushButton("Send")
        b_send.clicked.connect(lambda: self.send_command(self.input.text()))
        h3.addWidget(b_send)
        left_layout.addLayout(h3)

        # Log + Table
        self.log = QTextEdit(readOnly=True)
        left_layout.addWidget(self.log)
        b_clear = QPushButton("Clear Console")
        b_clear.clicked.connect(self.clear_console)
        left_layout.addWidget(b_clear)

        self.tag_counts = {}
        self.table = QTableWidget(0, 2)
        self.table.setHorizontalHeaderLabels(["Tag", "Count"])
        left_layout.addWidget(self.table)

        # Right side info containers
        right_layout.addWidget(QLabel("Version"))
        version_container = QVBoxLayout()
        self.version_bar = QProgressBar()
        self.version_bar.setTextVisible(False)
        self.version_bar.setFixedHeight(4)
        self.version_bar.setStyleSheet(
            """
            QProgressBar {border:1px solid #555;border-radius:2px;background:#eee;}
            QProgressBar::chunk {background-color:qlineargradient(x1:0,y1:0,x2:1,y2:0,stop:0 #66f,stop:1 #9cf);}
            """
        )
        version_container.addWidget(self.version_bar)
        self.version_display = QTextEdit(readOnly=True)
        version_container.addWidget(self.version_display)
        right_layout.addLayout(version_container)

        right_layout.addWidget(QLabel("Battery"))
        battery_container = QVBoxLayout()
        self.battery_bar = QProgressBar()
        self.battery_bar.setTextVisible(False)
        self.battery_bar.setFixedHeight(4)
        self.battery_bar.setStyleSheet(
            """
            QProgressBar {border:1px solid #555;border-radius:2px;background:#eee;}
            QProgressBar::chunk {background-color:qlineargradient(x1:0,y1:0,x2:1,y2:0,stop:0 #66f,stop:1 #9cf);}
            """
        )
        battery_container.addWidget(self.battery_bar)
        self.battery_display = QTextEdit(readOnly=True)
        battery_container.addWidget(self.battery_display)
        right_layout.addLayout(battery_container)

        # Auto‑poll
        self.poll_interval = 10  # seconds
        self.progress_range = 100
        self.progress = 0
        self.poll_enabled = True
        self.version_bar.setRange(0, self.progress_range)
        self.battery_bar.setRange(0, self.progress_range)
        self.version_bar.setValue(0)
        self.battery_bar.setValue(0)

        self.timer = QTimer(self)
        self.timer.timeout.connect(self.update_progress)
        self.timer.start(100)

        self.worker = None
        self.refresh_ports()

        self.silent_queue: list[str] = []
        self.current_cmd: Optional[str] = None
        self.current_silent = False
        self.response_parser = ResponseParser()
        self.version_info: dict[str, str] = {}
        self.battery_info: dict[str, str] = {}

    @staticmethod
<<<<<<< HEAD
    def _port_accessible(dev: str) -> bool:
        """Return True if ``dev`` can be opened."""
        try:
            ser = serial.Serial(dev)
            ser.close()
=======
    def _port_available(dev: str) -> bool:
        """Return True if a port can be opened."""
        try:
            s = serial.Serial(dev)
            s.close()
>>>>>>> 6f99e572
            return True
        except (serial.SerialException, OSError):
            return False

    def refresh_ports(self):
        """Rescan available serial ports and categorize them."""
        ports = serial.tools.list_ports.comports()
<<<<<<< HEAD
        usb: list[serial.tools.list_ports_common.ListPortInfo] = []
        bt: list[serial.tools.list_ports_common.ListPortInfo] = []
        for p in ports:
            d = (p.description or "").lower()
            hw = (p.hwid or "").lower()
            if "bluetooth" in d or "bth" in hw or "rfcomm" in p.device.lower():
=======
        usb = []
        bt = []
        for p in ports:
            desc = (p.description or "").lower()
            if "bluetooth" in desc:
>>>>>>> 6f99e572
                bt.append(p)
            else:
                usb.append(p)

        self.combo.clear()

        def _add_group(label, plist):
            if not plist:
                return
            self.combo.addItem(label)
            self.combo.model().item(self.combo.count() - 1).setEnabled(False)
            for info in plist:
                status = (
                    "connected"
<<<<<<< HEAD
                    if self._port_accessible(info.device)
                    else "unavailable"
                )
                text = f"{info.device} ({status})"
                idx = self.combo.count()
                self.combo.addItem(text, info.device)
                if info.description:
                    self.combo.setItemData(idx, info.description)
=======
                    if self._port_available(info.device)
                    else "unavailable"
                )
                txt = f"{info.device} — {info.description} ({status})"
                self.combo.addItem(txt, info.device)
>>>>>>> 6f99e572

        _add_group("USB ports", usb)
        _add_group("Bluetooth ports", bt)

        if not ports:
            self.combo.addItem("<no ports>", "")

        if self.worker:
            self.worker.stop()
            self.worker = None

    def connect_serial(self):
        """Create and start the worker for the chosen port."""
        port = self.combo.currentData()
        if not port or self.worker:
            return
        self.worker = SerialWorker(port)
        self.worker.connected.connect(self.on_connected)
        self.worker.disconnected.connect(self.on_disconnected)
        self.worker.line_received.connect(self.process_line)
        self.worker.command_sent.connect(self.on_command_sent)
        self.worker.start()

    def disconnect_serial(self):
        """Stop the worker and reset the UI."""
        if self.worker:
            self.worker.stop()
            self.worker = None
        self.progress = 0
        self.version_bar.setValue(0)
        self.battery_bar.setValue(0)

    def toggle_polling(self):
        """Turn automatic status polling on or off."""
        self.poll_enabled = self.poll_toggle.isChecked()
        self.poll_toggle.setText("Polling On" if self.poll_enabled else "Polling Off")
        if self.poll_enabled and self.worker:
            self.poll_status()

    def poll_status(self):
        """Issue queued commands for status updates."""
        for cmd in (".vr", ".bl"):
            self.send_command(cmd, silent=True)
        self.progress = 0

    def clear_console(self):
        """Clear the log output area."""
        self.log.clear()

    def send_command(self, cmd: str, silent: bool = False):
        """Send a command string to the reader."""
        cmd = cmd.strip()
        if not cmd:
            return

        if not self.worker:
            if not silent:
                self.log.append("⚠️ Not connected")
            return

        if silent:
            for part in cmd.split(";"):
                self.silent_queue.append(part.strip())

        self.worker.write(cmd, not silent)
        self.input.clear()

    def on_connected(self, port: str):
        """Handle reader connection."""
        self.log.append(f"✅ Connected to {port}")
        if self.poll_enabled:
            self.poll_status()

    def on_disconnected(self):
        """Handle reader disconnection."""
        self.log.append("🔌 Disconnected")
        self.progress = 0
        self.version_bar.setValue(0)
        self.battery_bar.setValue(0)

    def on_command_sent(self, cmd: str):
        """Log sent commands that aren't silent."""
        if self.silent_queue and self.silent_queue[0] == cmd:
            return
        self.log.append(f">> {cmd}")

    def process_line(self, line: str):
        """Process a single line of reader output."""
        resp = self.response_parser.feed(line)

        if self.response_parser.command and self.current_cmd != self.response_parser.command:
            self.current_cmd = self.response_parser.command
            self.current_silent = bool(self.silent_queue and self.silent_queue[0] == self.current_cmd)

        if resp is None:
            if line.startswith("CS:"):
                return
            if not self.current_silent:
                if ":" not in line and re.fullmatch(r"[0-9A-Fa-f]+", line.strip()):
                    tag = line.strip()
                    self.tag_counts[tag] = self.tag_counts.get(tag, 0) + 1
                    self.update_table()
                self.log.append(f"<< {line}")
            return

        version_changed, battery_changed = parse_payload(
            resp.command,
            resp.payload,
            self.version_info,
            self.battery_info,
        )
        if version_changed:
            self.update_version_display()
        if battery_changed:
            self.update_battery_display()

        # Payload lines were already logged as they arrived while collecting the
        # response, so avoid logging them again here. Tag counts have also been
        # updated at that time.

        if not self.current_silent:
            if resp.ok:
                self.log.append("<< OK:")
            else:
                self.log.append(f"<< ER: {resp.error}")

        if self.current_silent and self.silent_queue:
            self.silent_queue.pop(0)
        self.current_silent = False
        self.current_cmd = None
        self.update_table()

    def update_table(self):
        """Update the table with tag counts."""
        self.table.setRowCount(len(self.tag_counts))
        for r, (tag, count) in enumerate(self.tag_counts.items()):
            self.table.setItem(r, 0, QTableWidgetItem(tag))
            self.table.setItem(r, 1, QTableWidgetItem(str(count)))

    def update_version_display(self):
        """Display collected version information."""
        txt = "\n".join(f"{k}: {v}" for k, v in self.version_info.items())
        self.version_display.setPlainText(txt)

    def update_battery_display(self):
        """Display collected battery information."""
        txt = "\n".join(f"{k}: {v}" for k, v in self.battery_info.items())
        self.battery_display.setPlainText(txt)

    def update_progress(self):
        """Advance progress bars and poll when complete."""
        if not self.poll_enabled or not self.worker:
            self.progress = 0
            self.version_bar.setValue(0)
            self.battery_bar.setValue(0)
            return

        self.progress += 1
        if self.progress > self.progress_range:
            self.poll_status()
            self.progress = 0

        self.version_bar.setValue(self.progress)
        self.battery_bar.setValue(self.progress)

    def closeEvent(self, e):
        """Cleanly stop the worker before closing."""
        if self.worker:
            self.worker.stop()
        e.accept()


def main() -> None:
    """Launch the GUI application."""
    app = QApplication(sys.argv)
    mw = MainWindow()
    mw.show()
    sys.exit(app.exec_())


if __name__ == "__main__":
    main()<|MERGE_RESOLUTION|>--- conflicted
+++ resolved
@@ -163,19 +163,11 @@
         self.battery_info: dict[str, str] = {}
 
     @staticmethod
-<<<<<<< HEAD
     def _port_accessible(dev: str) -> bool:
         """Return True if ``dev`` can be opened."""
         try:
             ser = serial.Serial(dev)
             ser.close()
-=======
-    def _port_available(dev: str) -> bool:
-        """Return True if a port can be opened."""
-        try:
-            s = serial.Serial(dev)
-            s.close()
->>>>>>> 6f99e572
             return True
         except (serial.SerialException, OSError):
             return False
@@ -183,20 +175,12 @@
     def refresh_ports(self):
         """Rescan available serial ports and categorize them."""
         ports = serial.tools.list_ports.comports()
-<<<<<<< HEAD
         usb: list[serial.tools.list_ports_common.ListPortInfo] = []
         bt: list[serial.tools.list_ports_common.ListPortInfo] = []
         for p in ports:
             d = (p.description or "").lower()
             hw = (p.hwid or "").lower()
             if "bluetooth" in d or "bth" in hw or "rfcomm" in p.device.lower():
-=======
-        usb = []
-        bt = []
-        for p in ports:
-            desc = (p.description or "").lower()
-            if "bluetooth" in desc:
->>>>>>> 6f99e572
                 bt.append(p)
             else:
                 usb.append(p)
@@ -211,7 +195,6 @@
             for info in plist:
                 status = (
                     "connected"
-<<<<<<< HEAD
                     if self._port_accessible(info.device)
                     else "unavailable"
                 )
@@ -220,13 +203,6 @@
                 self.combo.addItem(text, info.device)
                 if info.description:
                     self.combo.setItemData(idx, info.description)
-=======
-                    if self._port_available(info.device)
-                    else "unavailable"
-                )
-                txt = f"{info.device} — {info.description} ({status})"
-                self.combo.addItem(txt, info.device)
->>>>>>> 6f99e572
 
         _add_group("USB ports", usb)
         _add_group("Bluetooth ports", bt)
